--- conflicted
+++ resolved
@@ -334,13 +334,8 @@
 		})
 	}
 
-<<<<<<< HEAD
 	response, err := es.client.Bulk(ctx, &esutil.BulkRequest{
-		Index:   es.indexManager.OccurrencesAlias(projectId),
-=======
-	response, err := es.client.BulkCreate(ctx, &esutil.BulkCreateRequest{
 		Index:   es.occurrencesAlias(projectId),
->>>>>>> 1df2c81e
 		Refresh: string(es.config.Refresh),
 		Items:   bulkRequestItems,
 	})
@@ -620,13 +615,8 @@
 		})
 	}
 
-<<<<<<< HEAD
 	bulkResponse, err := es.client.Bulk(ctx, &esutil.BulkRequest{
-		Index:   es.indexManager.NotesAlias(projectId),
-=======
-	bulkResponse, err := es.client.BulkCreate(ctx, &esutil.BulkCreateRequest{
 		Index:   es.notesAlias(projectId),
->>>>>>> 1df2c81e
 		Refresh: es.config.Refresh.String(),
 		Items:   bulkRequestItems,
 	})
