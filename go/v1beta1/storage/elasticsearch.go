// Copyright 2021 The Rode Authors
//
// Licensed under the Apache License, Version 2.0 (the "License");
// you may not use this file except in compliance with the License.
// You may obtain a copy of the License at
//
//      http://www.apache.org/licenses/LICENSE-2.0
//
// Unless required by applicable law or agreed to in writing, software
// distributed under the License is distributed on an "AS IS" BASIS,
// WITHOUT WARRANTIES OR CONDITIONS OF ANY KIND, either express or implied.
// See the License for the specific language governing permissions and
// limitations under the License.

package storage

import (
	"bytes"
	"context"
	"encoding/json"
	"fmt"
	"io"

	"github.com/elastic/go-elasticsearch/v7"
	"github.com/golang/protobuf/proto"
	"github.com/golang/protobuf/ptypes"
	"github.com/google/uuid"
	"github.com/rode/grafeas-elasticsearch/go/config"
	"github.com/rode/grafeas-elasticsearch/go/v1beta1/storage/filtering"
	"github.com/rode/grafeas-elasticsearch/go/v1beta1/storage/migration"
	"go.uber.org/zap"
	"google.golang.org/grpc/codes"
	"google.golang.org/grpc/status"
	"google.golang.org/protobuf/encoding/protojson"

	pb "github.com/grafeas/grafeas/proto/v1beta1/grafeas_go_proto"
	prpb "github.com/grafeas/grafeas/proto/v1beta1/project_go_proto"

	"github.com/golang/protobuf/protoc-gen-go/generator"
	fieldmask_utils "github.com/mennanov/fieldmask-utils"
	"google.golang.org/protobuf/types/known/fieldmaskpb"
)

const (
	//apiVersion = "v1beta1"
	//indexPrefix        = "grafeas-" + apiVersion
	//indexPrefix        = "grafeas"
	//aliasPrefix        = "grafeas"
	grafeasMaxPageSize = 1000
	sortField          = "createTime"
)

type ElasticsearchStorage struct {
	client                *elasticsearch.Client
	config                *config.ElasticsearchConfig
	filterer              filtering.Filterer
	indexManager          migration.IndexManager
	migrationOrchestrator *migration.MigrationOrchestrator
	logger                *zap.Logger
}

func NewElasticsearchStorage(
	logger *zap.Logger,
	client *elasticsearch.Client,
	filterer filtering.Filterer,
	config *config.ElasticsearchConfig,
	indexManager migration.IndexManager,
	orchestrator *migration.MigrationOrchestrator,
) *ElasticsearchStorage {
	return &ElasticsearchStorage{
		client:                client,
		config:                config,
		filterer:              filterer,
		logger:                logger,
		indexManager:          indexManager,
		migrationOrchestrator: orchestrator,
	}
}

func (es *ElasticsearchStorage) Initialize(ctx context.Context) error {
	const mappingsDir = "mappings"
	if err := es.indexManager.LoadMappings(mappingsDir); err != nil {
		return err
	}

	if err := es.indexManager.CreateIndex(ctx, &migration.IndexInfo{
		Index:        "grafeas-metadata",
		DocumentKind: "metadata",
	}, true); err != nil {
		return err
	}

	if err := es.indexManager.CreateIndex(ctx, &migration.IndexInfo{
		DocumentKind: "projects",
		Index:        es.indexManager.ProjectsIndex(),
		Alias:        es.indexManager.ProjectsAlias(),
	}, true); err != nil {
		return err
	}

	return es.migrationOrchestrator.RunMigrations(ctx)
}

// CreateProject creates a project document within the project index, along with two indices that can be used
// to store notes and occurrences.
// Additional metadata is attached to the newly created indices to help identify them as part of a Grafeas project
func (es *ElasticsearchStorage) CreateProject(ctx context.Context, projectId string, p *prpb.Project) (*prpb.Project, error) {
	projectName := fmt.Sprintf("projects/%s", projectId)
	log := es.logger.Named("CreateProject").With(zap.String("project", projectName))

	// check if project already exists
	search := &esSearch{
		Query: &filtering.Query{
			Term: &filtering.Term{
				"name": projectName,
			},
		},
	}
<<<<<<< HEAD
	err := es.genericGet(ctx, log, search, es.indexManager.ProjectsAlias(), &prpb.Project{})
=======
	_, err := es.genericGet(ctx, log, search, projectsIndex(), &prpb.Project{})
>>>>>>> d76bb845
	if err == nil { // project exists
		log.Debug("project already exists")
		return nil, status.Error(codes.AlreadyExists, fmt.Sprintf("project with name %s already exists", projectName))
	} else if status.Code(err) != codes.NotFound { // unexpected error (we expect a not found error here)
		return nil, err
	}

	p.Name = projectName

	// create project document
	err = es.genericCreate(ctx, log, es.indexManager.ProjectsAlias(), p)
	if err != nil {
		return nil, err
	}

	indexesToCreate := []*migration.IndexInfo{
		{
			DocumentKind: migration.OccurrenceDocumentKind,
			Index:        es.indexManager.OccurrencesIndex(projectId),
			Alias:        es.indexManager.OccurrencesAlias(projectId),
		},
		{
			DocumentKind: migration.NoteDocumentKind,
			Index:        es.indexManager.NotesIndex(projectId),
			Alias:        es.indexManager.NotesAlias(projectId),
		},
	}

	// create indices for occurrences and notes
	for _, indexToCreate := range indexesToCreate {
		if err := es.indexManager.CreateIndex(ctx, indexToCreate, false); err != nil {
			return nil, createError(log, "error creating index", err)
		}
	}

	log.Debug("created project")

	return p, nil
}

// GetProject returns the project with the given projectId from Elasticsearch
func (es *ElasticsearchStorage) GetProject(ctx context.Context, projectId string) (*prpb.Project, error) {
	projectName := fmt.Sprintf("projects/%s", projectId)
	log := es.logger.Named("GetProject").With(zap.String("project", projectName))

	search := &esSearch{
		Query: &filtering.Query{
			Term: &filtering.Term{
				"name": projectName,
			},
		},
	}
	project := &prpb.Project{}

<<<<<<< HEAD
	err := es.genericGet(ctx, log, search, es.indexManager.ProjectsAlias(), project)
=======
	_, err := es.genericGet(ctx, log, search, projectsIndex(), project)
>>>>>>> d76bb845
	if err != nil {
		return nil, err
	}

	return project, nil
}

// ListProjects returns up to pageSize number of projects beginning at pageToken (or from
// start if pageToken is the empty string).
func (es *ElasticsearchStorage) ListProjects(ctx context.Context, filter string, pageSize int, pageToken string) ([]*prpb.Project, string, error) {
	var projects []*prpb.Project
	log := es.logger.Named("ListProjects")

	res, err := es.genericList(ctx, log, es.indexManager.ProjectsAlias(), filter, false)
	if err != nil {
		return nil, "", err
	}

	for _, hit := range res.Hits {
		hitLogger := log.With(zap.String("project raw", string(hit.Source)))

		project := &prpb.Project{}
		err := protojson.Unmarshal(hit.Source, proto.MessageV2(project))
		if err != nil {
			log.Error("failed to convert _doc to project", zap.Error(err))
			return nil, "", createError(hitLogger, "error converting _doc to project", err)
		}

		hitLogger.Debug("project hit", zap.Any("project", project))

		projects = append(projects, project)
	}

	return projects, "", nil
}

// DeleteProject deletes the project with the given projectId from Elasticsearch
// Note that this will always return a 500 due to a bug in Grafeas
func (es *ElasticsearchStorage) DeleteProject(ctx context.Context, projectId string) error {
	projectName := fmt.Sprintf("projects/%s", projectId)
	log := es.logger.Named("DeleteProject").With(zap.String("project", projectName))
	log.Debug("deleting project")

	search := &esSearch{
		Query: &filtering.Query{
			Term: &filtering.Term{
				"name": projectName,
			},
		},
	}

	err := es.genericDelete(ctx, log, search, es.indexManager.ProjectsAlias())
	if err != nil {
		return err
	}

	log.Debug("project document deleted")

	res, err := es.client.Indices.Delete(
		[]string{
			es.indexManager.OccurrencesIndex(projectId),
			es.indexManager.NotesIndex(projectId),
		},
		es.client.Indices.Delete.WithContext(ctx),
	)
	if err != nil || res.IsError() {
		return createError(log, "error deleting elasticsearch indices", err)
	}

	log.Debug("project indices for notes / occurrences deleted")

	return nil
}

// GetOccurrence returns the occurrence with name projects/${projectId}/occurrences/${occurrenceId} from Elasticsearch
func (es *ElasticsearchStorage) GetOccurrence(ctx context.Context, projectId, occurrenceId string) (*pb.Occurrence, error) {
	occurrenceName := fmt.Sprintf("projects/%s/occurrences/%s", projectId, occurrenceId)
	log := es.logger.Named("GetOccurrence").With(zap.String("occurrence", occurrenceName))

	search := &esSearch{
		Query: &filtering.Query{
			Term: &filtering.Term{
				"name": occurrenceName,
			},
		},
	}
	occurrence := &pb.Occurrence{}

<<<<<<< HEAD
	err := es.genericGet(ctx, log, search, es.indexManager.OccurrencesAlias(projectId), occurrence)
=======
	_, err := es.genericGet(ctx, log, search, occurrencesIndex(projectId), occurrence)
>>>>>>> d76bb845
	if err != nil {
		return nil, err
	}

	return occurrence, nil
}

// ListOccurrences returns up to pageSize number of occurrences for this project beginning
// at pageToken, or from start if pageToken is the empty string.
func (es *ElasticsearchStorage) ListOccurrences(ctx context.Context, projectId, filter, pageToken string, pageSize int32) ([]*pb.Occurrence, string, error) {
	projectName := fmt.Sprintf("projects/%s", projectId)
	log := es.logger.Named("ListOccurrences").With(zap.String("project", projectName))

	res, err := es.genericList(ctx, log, es.indexManager.OccurrencesAlias(projectId), filter, true)
	if err != nil {
		return nil, "", err
	}

	var occurrences []*pb.Occurrence
	for _, hit := range res.Hits {
		hitLogger := log.With(zap.String("occurrence raw", string(hit.Source)))

		occurrence := &pb.Occurrence{}
		err := protojson.Unmarshal(hit.Source, proto.MessageV2(occurrence))
		if err != nil {
			log.Error("failed to convert _doc to occurrence", zap.Error(err))
			return nil, "", createError(hitLogger, "error converting _doc to occurrence", err)
		}

		hitLogger.Debug("occurrence hit", zap.Any("occurrence", occurrence))

		occurrences = append(occurrences, occurrence)
	}

	return occurrences, "", nil
}

// CreateOccurrence adds the specified occurrence to Elasticsearch
func (es *ElasticsearchStorage) CreateOccurrence(ctx context.Context, projectId, userID string, o *pb.Occurrence) (*pb.Occurrence, error) {
	log := es.logger.Named("CreateOccurrence")

	if o.CreateTime == nil {
		o.CreateTime = ptypes.TimestampNow()
	}
	o.Name = fmt.Sprintf("projects/%s/occurrences/%s", projectId, uuid.New().String())

	err := es.genericCreate(ctx, log, es.indexManager.OccurrencesAlias(projectId), o)
	if err != nil {
		return nil, err
	}

	return o, nil
}

// BatchCreateOccurrences batch creates the specified occurrences in Elasticsearch.
// This method uses the ES "_bulk" API: https://www.elastic.co/guide/en/elasticsearch/reference/current/docs-bulk.html
// This method will return all of the occurrences that were successfully created, and all of the errors that were encountered (if any)
func (es *ElasticsearchStorage) BatchCreateOccurrences(ctx context.Context, projectId string, uID string, occurrences []*pb.Occurrence) ([]*pb.Occurrence, []error) {
	log := es.logger.Named("BatchCreateOccurrences")
	log.Debug("creating occurrences")

	indexMetadata := &esBulkQueryFragment{
		Index: &esBulkQueryIndexFragment{
			Index: es.indexManager.OccurrencesAlias(projectId),
		},
	}

	metadata, _ := json.Marshal(indexMetadata)
	metadata = append(metadata, "\n"...)

	// build the request body using newline delimited JSON (ndjson)
	// each occurrence is represented by two JSON structures:
	// the first is the metadata that represents the ES operation, in this case "index"
	// the second is the source payload to index
	// in total, this body will consist of (len(occurrences) * 2) JSON structures, separated by newlines, with a trailing newline at the end
	var body bytes.Buffer
	for _, occurrence := range occurrences {
		occurrence.Name = fmt.Sprintf("projects/%s/occurrences/%s", projectId, uuid.New().String())
		if occurrence.CreateTime == nil {
			occurrence.CreateTime = ptypes.TimestampNow()
		}

		data, err := protojson.Marshal(proto.MessageV2(occurrence))
		if err != nil {
			return nil, []error{
				createError(log, "error marshaling occurrence", err),
			}
		}

		dataBytes := append(data, "\n"...)
		body.Grow(len(metadata) + len(dataBytes))
		body.Write(metadata)
		body.Write(dataBytes)
	}

	log.Debug("attempting ES bulk index", zap.String("payload", string(body.Bytes())))

	res, err := es.client.Bulk(
		bytes.NewReader(body.Bytes()),
		es.client.Bulk.WithContext(ctx),
		es.client.Bulk.WithRefresh(es.config.Refresh.String()),
	)
	if err != nil {
		return nil, []error{
			createError(log, "failed while sending request to ES", err),
		}
	}
	if res.IsError() {
		return nil, []error{
			createError(log, "unexpected response from ES", nil),
		}
	}

	response := &esBulkResponse{}
	err = decodeResponse(res.Body, response)
	if err != nil {
		return nil, []error{
			createError(log, "error decoding ES response", nil),
		}
	}

	// each indexing operation in this bulk request has its own status
	// we need to iterate over each of the items in the response to know whether or not that particular occurrence was created successfully
	var (
		createdOccurrences []*pb.Occurrence
		errs               []error
	)
	for i, occurrence := range occurrences {
		indexItem := response.Items[i].Index
		if occErr := indexItem.Error; occErr != nil {
			errs = append(errs, createError(log, "error creating occurrence in ES", fmt.Errorf("[%d] %s: %s", indexItem.Status, occErr.Type, occErr.Reason), zap.Any("occurrence", occurrence)))
			continue
		}

		createdOccurrences = append(createdOccurrences, occurrence)
	}

	if len(errs) > 0 {
		log.Info("errors while creating occurrences", zap.Any("errors", errs))

		return createdOccurrences, errs
	}

	log.Debug("occurrences created successfully")

	return createdOccurrences, nil
}

// UpdateOccurrence updates the existing occurrence with the given projectId and occurrenceId
func (es *ElasticsearchStorage) UpdateOccurrence(ctx context.Context, projectId, occurrenceId string, o *pb.Occurrence, mask *fieldmaskpb.FieldMask) (*pb.Occurrence, error) {
	occurrenceName := fmt.Sprintf("projects/%s/occurrences/%s", projectId, occurrenceId)
	log := es.logger.Named("Update Occurrence").With(zap.String("occurrence", occurrenceName))

	search := &esSearch{
		Query: &filtering.Query{
			Term: &filtering.Term{
				"name": occurrenceName,
			},
		},
	}

	occurrence := &pb.Occurrence{}

	targetDocumentID, err := es.genericGet(ctx, log, search, occurrencesIndex(projectId), occurrence)

	if err != nil {
		return nil, err
	}

	if o.UpdateTime == nil {
		mask.Paths = append(mask.Paths, "UpdateTime")
		o.UpdateTime = ptypes.TimestampNow()
	}

	m, err := fieldmask_utils.MaskFromPaths(mask.Paths, generator.CamelCase)
	if err != nil {
		log.Info("errors while mapping masks", zap.Any("errors", err))
		return occurrence, err
	}
	fieldmask_utils.StructToStruct(m, o, occurrence)

	err = es.genericUpdate(ctx, log, occurrencesIndex(projectId), targetDocumentID, occurrence)

	return occurrence, nil
}

// DeleteOccurrence deletes the occurrence with the given projectId and occurrenceId
func (es *ElasticsearchStorage) DeleteOccurrence(ctx context.Context, projectId, occurrenceId string) error {
	occurrenceName := fmt.Sprintf("projects/%s/occurrences/%s", projectId, occurrenceId)
	log := es.logger.Named("DeleteOccurrence").With(zap.String("occurrence", occurrenceName))

	log.Debug("deleting occurrence")

	search := &esSearch{
		Query: &filtering.Query{
			Term: &filtering.Term{
				"name": occurrenceName,
			},
		},
	}

	return es.genericDelete(ctx, log, search, es.indexManager.OccurrencesAlias(projectId))
}

// GetNote returns the note with project (pID) and note ID (nID)
func (es *ElasticsearchStorage) GetNote(ctx context.Context, projectId, noteId string) (*pb.Note, error) {
	noteName := fmt.Sprintf("projects/%s/notes/%s", projectId, noteId)
	log := es.logger.Named("GetNote").With(zap.String("note", noteName))

	search := &esSearch{
		Query: &filtering.Query{
			Term: &filtering.Term{
				"name": noteName,
			},
		},
	}
	note := &pb.Note{}

<<<<<<< HEAD
	err := es.genericGet(ctx, log, search, es.indexManager.NotesAlias(projectId), note)
=======
	_, err := es.genericGet(ctx, log, search, notesIndex(projectId), note)
>>>>>>> d76bb845
	if err != nil {
		return nil, err
	}

	return note, nil
}

// ListNotes returns up to pageSize number of notes for this project (pID) beginning
// at pageToken (or from start if pageToken is the empty string).
func (es *ElasticsearchStorage) ListNotes(ctx context.Context, projectId, filter, pageToken string, pageSize int32) ([]*pb.Note, string, error) {
	projectName := fmt.Sprintf("projects/%s", projectId)
	log := es.logger.Named("ListNotes").With(zap.String("project", projectName))

	res, err := es.genericList(ctx, log, es.indexManager.NotesAlias(projectId), filter, true)
	if err != nil {
		return nil, "", err
	}

	var notes []*pb.Note
	for _, hit := range res.Hits {
		hitLogger := log.With(zap.String("note raw", string(hit.Source)))

		note := &pb.Note{}
		err := protojson.Unmarshal(hit.Source, proto.MessageV2(note))
		if err != nil {
			log.Error("failed to convert _doc to note", zap.Error(err))
			return nil, "", createError(hitLogger, "error converting _doc to note", err)
		}

		hitLogger.Debug("note hit", zap.Any("note", note))

		notes = append(notes, note)
	}

	return notes, "", nil
}

// CreateNote adds the specified note
func (es *ElasticsearchStorage) CreateNote(ctx context.Context, projectId, noteId, uID string, n *pb.Note) (*pb.Note, error) {
	noteName := fmt.Sprintf("projects/%s/notes/%s", projectId, noteId)
	log := es.logger.Named("CreateNote").With(zap.String("note", noteName))

	// since note IDs are provided up front by the client, we need to search ES to see if this note already exists before creating it
	search := &esSearch{
		Query: &filtering.Query{
			Term: &filtering.Term{
				"name": noteName,
			},
		},
	}
<<<<<<< HEAD
	err := es.genericGet(ctx, log, search, es.indexManager.NotesAlias(projectId), &pb.Note{})
=======
	_, err := es.genericGet(ctx, log, search, notesIndex(projectId), &pb.Note{})
>>>>>>> d76bb845
	if err == nil { // note exists
		log.Debug("note already exists")
		return nil, status.Error(codes.AlreadyExists, fmt.Sprintf("note with name %s already exists", noteName))
	} else if status.Code(err) != codes.NotFound { // unexpected error (we expect a not found error here)
		return nil, err
	}

	if n.CreateTime == nil {
		n.CreateTime = ptypes.TimestampNow()
	}
	n.Name = noteName

	err = es.genericCreate(ctx, log, es.indexManager.NotesAlias(projectId), n)
	if err != nil {
		return nil, err
	}

	return n, nil
}

// BatchCreateNotes batch creates the specified notes in memstore.
func (es *ElasticsearchStorage) BatchCreateNotes(ctx context.Context, projectId, uID string, notesWithNoteIds map[string]*pb.Note) ([]*pb.Note, []error) {
	log := es.logger.Named("BatchCreateNotes").With(zap.String("projectId", projectId))
	log.Debug("creating notes")

	searchMetadata, _ := json.Marshal(&esMultiSearchQueryFragment{
		Index: es.indexManager.NotesAlias(projectId),
	})
	searchMetadata = append(searchMetadata, "\n"...)

	var (
		notes             []*pb.Note
		searchRequestBody bytes.Buffer
	)
	for noteId, note := range notesWithNoteIds {
		note.Name = fmt.Sprintf("projects/%s/notes/%s", projectId, noteId)
		if note.CreateTime == nil {
			note.CreateTime = ptypes.TimestampNow()
		}

		notes = append(notes, note)

		searchBody := &esSearch{
			Query: &filtering.Query{
				Term: &filtering.Term{
					"name": note.Name,
				},
			},
		}
		data, _ := json.Marshal(searchBody)
		dataBytes := append(data, "\n"...)

		searchRequestBody.Grow(len(searchMetadata) + len(dataBytes))
		searchRequestBody.Write(searchMetadata)
		searchRequestBody.Write(dataBytes)
	}

	log.Debug("attempting ES multisearch", zap.String("payload", string(searchRequestBody.Bytes())))

	res, err := es.client.Msearch(
		bytes.NewReader(searchRequestBody.Bytes()),
		es.client.Msearch.WithContext(ctx),
	)

	if err != nil {
		return nil, []error{
			createError(log, "failed while sending request to ES", err),
		}
	}
	if res.IsError() {
		return nil, []error{
			createError(log, "unexpected response from ES", nil, zap.Any("response", res.String()), zap.Int("status", res.StatusCode)),
		}
	}

	searchResponse := &esMultiSearchResponse{}
	err = decodeResponse(res.Body, searchResponse)
	if err != nil {
		return nil, []error{
			createError(log, "error decoding ES response", nil),
		}
	}

	var (
		notesToCreate []*pb.Note
		errs          []error
	)
	for i, res := range searchResponse.Responses {
		if res.Hits.Total.Value != 0 {
			errs = append(errs, status.Errorf(codes.AlreadyExists, "note with the name %s already exists", notes[i].Name))
		} else {
			notesToCreate = append(notesToCreate, notes[i])
		}
	}

	if len(notesToCreate) == 0 {
		log.Error("all notes already exist")
		return nil, errs
	}

	indexMetadata, _ := json.Marshal(&esBulkQueryFragment{
		Index: &esBulkQueryIndexFragment{
			Index: es.indexManager.NotesAlias(projectId),
		},
	})
	indexMetadata = append(indexMetadata, "\n"...)

	// build the request body using newline delimited JSON (ndjson)
	// each note is represented by two JSON structures:
	// the first is the metadata that represents the ES operation, in this case "index"
	// the second is the source payload to index
	// in total, this body will consist of (len(notes) * 2) JSON structures, separated by newlines, with a trailing newline at the end
	var indexBody bytes.Buffer
	for _, note := range notesToCreate {
		data, _ := protojson.Marshal(proto.MessageV2(note))

		dataBytes := append(data, "\n"...)
		indexBody.Grow(len(indexMetadata) + len(dataBytes))
		indexBody.Write(indexMetadata)
		indexBody.Write(dataBytes)
	}

	log.Debug("attempting ES bulk index", zap.String("payload", string(indexBody.Bytes())))

	res, err = es.client.Bulk(
		bytes.NewReader(indexBody.Bytes()),
		es.client.Bulk.WithContext(ctx),
		es.client.Bulk.WithRefresh(es.config.Refresh.String()),
	)
	if err != nil {
		return nil, append(errs, createError(log, "failed while sending request to ES", err))
	}
	if res.IsError() {
		return nil, append(errs, createError(log, "unexpected response from ES", nil, zap.Any("response", res.String()), zap.Int("status", res.StatusCode)))
	}

	bulkResponse := &esBulkResponse{}
	err = decodeResponse(res.Body, bulkResponse)
	if err != nil {
		return nil, append(errs, createError(log, "error decoding ES response", nil))
	}

	// each indexing operation in this bulk request has its own status
	// we need to iterate over each of the items in the response to know whether or not that particular note was created successfully
	var createdNotes []*pb.Note
	for i, note := range notesToCreate {
		indexItem := bulkResponse.Items[i].Index
		if indexDocError := indexItem.Error; indexDocError != nil {
			errs = append(errs, createError(log, "error creating note in ES", fmt.Errorf("[%d] %s: %s", indexItem.Status, indexDocError.Type, indexDocError.Reason), zap.Any("note", note)))
			continue
		}

		createdNotes = append(createdNotes, note)
		log.Debug(fmt.Sprintf("note %s created", note.Name))
	}

	if len(errs) > 0 {
		log.Info("errors while creating notes", zap.Any("errors", errs))

		return createdNotes, errs
	}

	log.Debug("notes created successfully")

	return createdNotes, nil
}

// UpdateNote updates the existing note with the given pID and nID
func (es *ElasticsearchStorage) UpdateNote(ctx context.Context, pID, nID string, n *pb.Note, mask *fieldmaskpb.FieldMask) (*pb.Note, error) {
	return nil, nil
}

// DeleteNote deletes the note with the given pID and nID
func (es *ElasticsearchStorage) DeleteNote(ctx context.Context, projectId, noteId string) error {
	noteName := fmt.Sprintf("projects/%s/notes/%s", projectId, noteId)
	log := es.logger.Named("DeleteNote").With(zap.String("note", noteName))

	log.Debug("deleting note")

	search := &esSearch{
		Query: &filtering.Query{
			Term: &filtering.Term{
				"name": noteName,
			},
		},
	}

	return es.genericDelete(ctx, log, search, es.indexManager.NotesAlias(projectId))
}

// GetOccurrenceNote gets the note for the specified occurrence from PostgreSQL.
func (es *ElasticsearchStorage) GetOccurrenceNote(ctx context.Context, pID, oID string) (*pb.Note, error) {
	return nil, nil
}

// ListNoteOccurrences is...
func (es *ElasticsearchStorage) ListNoteOccurrences(ctx context.Context, projectID, nID, filter, pageToken string, pageSize int32) ([]*pb.Occurrence, string, error) {
	return []*pb.Occurrence{}, "", nil
}

// GetVulnerabilityOccurrencesSummary gets a summary of vulnerability occurrences from storage.
func (es *ElasticsearchStorage) GetVulnerabilityOccurrencesSummary(ctx context.Context, projectID, filter string) (*pb.VulnerabilityOccurrencesSummary, error) {
	return &pb.VulnerabilityOccurrencesSummary{}, nil
}

func (es *ElasticsearchStorage) genericGet(ctx context.Context, log *zap.Logger, search *esSearch, index string, protoMessage interface{}) (string, error) {
	encodedBody, requestJson := encodeRequest(search)
	log = log.With(zap.String("request", requestJson))

	res, err := es.client.Search(
		es.client.Search.WithContext(ctx),
		es.client.Search.WithIndex(index),
		es.client.Search.WithBody(encodedBody),
	)
	if err != nil {
		return "", createError(log, "error sending request to elasticsearch", err)
	}
	if res.IsError() {
		return "", createError(log, "error searching elasticsearch for document", nil, zap.String("response", res.String()), zap.Int("status", res.StatusCode))
	}

	var searchResults esSearchResponse
	if err := decodeResponse(res.Body, &searchResults); err != nil {
		return "", createError(log, "error unmarshalling elasticsearch response", err)
	}

	if searchResults.Hits.Total.Value == 0 {
		log.Debug("document not found", zap.Any("search", search))
		return "", status.Error(codes.NotFound, fmt.Sprintf("%T not found", protoMessage))
	}

	return searchResults.Hits.Hits[0].ID, protojson.Unmarshal(searchResults.Hits.Hits[0].Source, proto.MessageV2(protoMessage))
}

func (es *ElasticsearchStorage) genericCreate(ctx context.Context, log *zap.Logger, index string, protoMessage interface{}) error {
	str, err := protojson.MarshalOptions{EmitUnpopulated: true}.Marshal(proto.MessageV2(protoMessage))
	if err != nil {
		return createError(log, fmt.Sprintf("error marshalling %T to json", protoMessage), err)
	}

	res, err := es.client.Index(
		index,
		bytes.NewReader(str),
		es.client.Index.WithContext(ctx),
		es.client.Index.WithRefresh(es.config.Refresh.String()),
	)
	if err != nil {
		return createError(log, "error sending request to elasticsearch", err)
	}

	if res.IsError() {
		return createError(log, "error indexing document in elasticsearch", nil, zap.String("response", res.String()), zap.Int("status", res.StatusCode))
	}

	esResponse := &esIndexDocResponse{}
	err = decodeResponse(res.Body, esResponse)
	if err != nil {
		return createError(log, "error decoding elasticsearch response", err)
	}

	log.Debug("elasticsearch response", zap.Any("response", esResponse))

	return nil
}

func (es *ElasticsearchStorage) genericUpdate(ctx context.Context, log *zap.Logger, index string, docID string, protoMessage interface{}) error {
	str, err := protojson.MarshalOptions{EmitUnpopulated: true}.Marshal(proto.MessageV2(protoMessage))
	if err != nil {
		return createError(log, fmt.Sprintf("error marshalling %T to json", protoMessage), err)
	}

	res, err := es.client.Index(
		index,
		bytes.NewReader(str),
		es.client.Index.WithDocumentID(docID),
		es.client.Index.WithContext(ctx),
		es.client.Index.WithRefresh(es.config.Refresh.String()),
	)
	if err != nil {
		return createError(log, "error sending request to elasticsearch", err)
	}

	if res.IsError() {
		return createError(log, "error indexing document in elasticsearch", nil, zap.String("response", res.String()), zap.Int("status", res.StatusCode))
	}

	esResponse := &esIndexDocResponse{}
	err = decodeResponse(res.Body, esResponse)
	if err != nil {
		return createError(log, "error decoding elasticsearch response", err)
	}

	log.Debug("elasticsearch response", zap.Any("response", esResponse))

	return nil
}

func (es *ElasticsearchStorage) genericDelete(ctx context.Context, log *zap.Logger, search *esSearch, index string) error {
	encodedBody, requestJson := encodeRequest(search)
	log = log.With(zap.String("request", requestJson))

	res, err := es.client.DeleteByQuery(
		[]string{index},
		encodedBody,
		es.client.DeleteByQuery.WithContext(ctx),
		es.client.DeleteByQuery.WithRefresh(withRefreshBool(es.config.Refresh)),
	)
	if err != nil {
		return createError(log, "error sending request to elasticsearch", err)
	}
	if res.IsError() {
		return createError(log, "received unexpected response from elasticsearch", nil)
	}

	var deletedResults esDeleteResponse
	if err = decodeResponse(res.Body, &deletedResults); err != nil {
		return createError(log, "error unmarshalling elasticsearch response", err)
	}

	if deletedResults.Deleted == 0 {
		return createError(log, "elasticsearch returned zero deleted documents", nil, zap.Any("response", deletedResults))
	}

	return nil
}

func (es *ElasticsearchStorage) genericList(ctx context.Context, log *zap.Logger, index, filter string, sort bool) (*esSearchResponseHits, error) {
	body := &esSearch{}
	if filter != "" {
		log = log.With(zap.String("filter", filter))
		filterQuery, err := es.filterer.ParseExpression(filter)
		if err != nil {
			return nil, createError(log, "error while parsing filter expression", err)
		}

		body.Query = filterQuery
	}

	if sort {
		body.Sort = map[string]esSortOrder{
			sortField: esSortOrderDecending,
		}
	}

	encodedBody, requestJson := encodeRequest(body)
	log = log.With(zap.String("request", requestJson))
	log.Debug("performing search")

	res, err := es.client.Search(
		es.client.Search.WithContext(ctx),
		es.client.Search.WithIndex(index),
		es.client.Search.WithBody(encodedBody),
		es.client.Search.WithSize(grafeasMaxPageSize),
	)
	if err != nil {
		return nil, createError(log, "error sending request to elasticsearch", err)
	}
	if res.IsError() {
		return nil, createError(log, "unexpected response from elasticsearch", nil, zap.String("response", res.String()), zap.Int("status", res.StatusCode))
	}

	var searchResults esSearchResponse
	if err := decodeResponse(res.Body, &searchResults); err != nil {
		return nil, createError(log, "error decoding elasticsearch response", err)
	}

	return searchResults.Hits, nil
}

// createError is a helper function that allows you to easily log an error and return a gRPC formatted error.
func createError(log *zap.Logger, message string, err error, fields ...zap.Field) error {
	if err == nil {
		log.Error(message, fields...)
		return status.Errorf(codes.Internal, "%s", message)
	}

	log.Error(message, append(fields, zap.Error(err))...)
	return status.Errorf(codes.Internal, "%s: %s", message, err)
}

func decodeResponse(r io.ReadCloser, i interface{}) error {
	return json.NewDecoder(r).Decode(i)
}

func encodeRequest(body interface{}) (io.Reader, string) {
	b, err := json.Marshal(body)
	if err != nil {
		// we should know that `body` is a serializable struct before invoking `encodeRequest`
		panic(err)
	}

	return bytes.NewReader(b), string(b)
}

// DeleteByQuery does not support `wait_for` value, although API docs say it is available.
// Immediately refresh on `wait_for` config, assuming that is likely closer to the desired Grafeas user functionality.
// https://www.elastic.co/guide/en/elasticsearch/reference/current/docs-delete-by-query.html#docs-delete-by-query-api-query-params
func withRefreshBool(o config.RefreshOption) bool {
	if o == config.RefreshFalse {
		return false
	}
	return true
}<|MERGE_RESOLUTION|>--- conflicted
+++ resolved
@@ -116,11 +116,7 @@
 			},
 		},
 	}
-<<<<<<< HEAD
-	err := es.genericGet(ctx, log, search, es.indexManager.ProjectsAlias(), &prpb.Project{})
-=======
-	_, err := es.genericGet(ctx, log, search, projectsIndex(), &prpb.Project{})
->>>>>>> d76bb845
+	_, err := es.genericGet(ctx, log, search, es.indexManager.ProjectsAlias(), &prpb.Project{})
 	if err == nil { // project exists
 		log.Debug("project already exists")
 		return nil, status.Error(codes.AlreadyExists, fmt.Sprintf("project with name %s already exists", projectName))
@@ -175,11 +171,7 @@
 	}
 	project := &prpb.Project{}
 
-<<<<<<< HEAD
-	err := es.genericGet(ctx, log, search, es.indexManager.ProjectsAlias(), project)
-=======
-	_, err := es.genericGet(ctx, log, search, projectsIndex(), project)
->>>>>>> d76bb845
+	_, err := es.genericGet(ctx, log, search, es.indexManager.ProjectsAlias(), project)
 	if err != nil {
 		return nil, err
 	}
@@ -268,11 +260,7 @@
 	}
 	occurrence := &pb.Occurrence{}
 
-<<<<<<< HEAD
-	err := es.genericGet(ctx, log, search, es.indexManager.OccurrencesAlias(projectId), occurrence)
-=======
-	_, err := es.genericGet(ctx, log, search, occurrencesIndex(projectId), occurrence)
->>>>>>> d76bb845
+	_, err := es.genericGet(ctx, log, search, es.indexManager.OccurrencesAlias(projectId), occurrence)
 	if err != nil {
 		return nil, err
 	}
@@ -436,7 +424,7 @@
 
 	occurrence := &pb.Occurrence{}
 
-	targetDocumentID, err := es.genericGet(ctx, log, search, occurrencesIndex(projectId), occurrence)
+	targetDocumentID, err := es.genericGet(ctx, log, search, es.indexManager.OccurrencesAlias(projectId), occurrence)
 
 	if err != nil {
 		return nil, err
@@ -454,7 +442,7 @@
 	}
 	fieldmask_utils.StructToStruct(m, o, occurrence)
 
-	err = es.genericUpdate(ctx, log, occurrencesIndex(projectId), targetDocumentID, occurrence)
+	err = es.genericUpdate(ctx, log, es.indexManager.OccurrencesAlias(projectId), targetDocumentID, occurrence)
 
 	return occurrence, nil
 }
@@ -491,11 +479,7 @@
 	}
 	note := &pb.Note{}
 
-<<<<<<< HEAD
-	err := es.genericGet(ctx, log, search, es.indexManager.NotesAlias(projectId), note)
-=======
-	_, err := es.genericGet(ctx, log, search, notesIndex(projectId), note)
->>>>>>> d76bb845
+	_, err := es.genericGet(ctx, log, search, es.indexManager.NotesAlias(projectId), note)
 	if err != nil {
 		return nil, err
 	}
@@ -546,11 +530,7 @@
 			},
 		},
 	}
-<<<<<<< HEAD
-	err := es.genericGet(ctx, log, search, es.indexManager.NotesAlias(projectId), &pb.Note{})
-=======
-	_, err := es.genericGet(ctx, log, search, notesIndex(projectId), &pb.Note{})
->>>>>>> d76bb845
+	_, err := es.genericGet(ctx, log, search, es.indexManager.NotesAlias(projectId), &pb.Note{})
 	if err == nil { // note exists
 		log.Debug("note already exists")
 		return nil, status.Error(codes.AlreadyExists, fmt.Sprintf("note with name %s already exists", noteName))
