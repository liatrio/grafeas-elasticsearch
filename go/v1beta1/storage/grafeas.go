// Copyright 2021 The Rode Authors
//
// Licensed under the Apache License, Version 2.0 (the "License");
// you may not use this file except in compliance with the License.
// You may obtain a copy of the License at
//
//      http://www.apache.org/licenses/LICENSE-2.0
//
// Unless required by applicable law or agreed to in writing, software
// distributed under the License is distributed on an "AS IS" BASIS,
// WITHOUT WARRANTIES OR CONDITIONS OF ANY KIND, either express or implied.
// See the License for the specific language governing permissions and
// limitations under the License.

package storage

import (
	"context"
	"fmt"
<<<<<<< HEAD
	"net/http"
=======
>>>>>>> 20f698c5

	grafeasConfig "github.com/grafeas/grafeas/go/config"
	"github.com/grafeas/grafeas/go/v1beta1/storage"
	"github.com/rode/grafeas-elasticsearch/go/config"
	"go.uber.org/zap"
)

type newElasticsearchStorageFunc func(*config.ElasticsearchConfig) (*ElasticsearchStorage, error)

type registerStorageTypeProviderFunc func(string, *grafeasConfig.StorageConfiguration) (*storage.Storage, error)

// ElasticsearchStorageTypeProviderCreator takes a function that returns a new instance of ElasticsearchStorage,
// when called later with the parsed Grafeas config file into config.ElasticsearchConfig.
// It returns a function that is given to Grafeas to register the Elasticsearch storage type provider.
// This allows for the ability to still inject different ElasticsearchStorage configurations, e.g. testing.
// This is done this way because we do not get access to the parsed config until after Grafeas server is started
// and registers the storage type provider.
func ElasticsearchStorageTypeProviderCreator(newES newElasticsearchStorageFunc, logger *zap.Logger) registerStorageTypeProviderFunc {
	return func(storageType string, sc *grafeasConfig.StorageConfiguration) (*storage.Storage, error) {
		var c *config.ElasticsearchConfig

		log := logger.Named("ElasticsearchStorageTypeProvider")
		log.Info("registering elasticsearch storage provider")

		if storageType != "elasticsearch" {
			return nil, fmt.Errorf("unknown storage type %s, must be 'elasticsearch'", storageType)
		}

		err := grafeasConfig.ConvertGenericConfigToSpecificType(sc, &c)
		if err != nil {
			return nil, fmt.Errorf("unable to convert config for Elasticsearch: %s", err)
		}

		err = c.IsValid()
		if err != nil {
			return nil, err
		}

		es, err := newES(c)
		if err != nil {
			return nil, err
		}

<<<<<<< HEAD
		res, err := es.client.Indices.Exists([]string{projectsIndex()})
		if err != nil || (res.StatusCode != http.StatusOK && res.StatusCode != http.StatusNotFound) {
			return nil, createError(log, "error checking if project index already exists", err)
		}

		// the response is an error if the index was not found, so we need to create it
		if res.IsError() {
			log := log.With(zap.String("index", projectsIndex()))
			log.Info("initial index for grafeas projects not found, creating...")
			res, err = es.client.Indices.Create(
				projectsIndex(),
				withIndexMetadataAndStringMapping(map[string]interface{}{}),
			)
			if err != nil {
				return nil, createError(log, "error sending index creation request to elasticsearch", err)
			}
			if res.IsError() {
				return nil, createError(log, "error creating index in elasticsearch", fmt.Errorf(res.String()))
			}
			log.Info("project index created", zap.String("index", projectsIndex()))
=======
		if err := es.Initialize(context.Background()); err != nil {
			return nil, err
>>>>>>> 20f698c5
		}

		return &storage.Storage{
			Ps: es,
			Gs: es,
		}, nil
	}
}<|MERGE_RESOLUTION|>--- conflicted
+++ resolved
@@ -17,11 +17,6 @@
 import (
 	"context"
 	"fmt"
-<<<<<<< HEAD
-	"net/http"
-=======
->>>>>>> 20f698c5
-
 	grafeasConfig "github.com/grafeas/grafeas/go/config"
 	"github.com/grafeas/grafeas/go/v1beta1/storage"
 	"github.com/rode/grafeas-elasticsearch/go/config"
@@ -64,31 +59,8 @@
 			return nil, err
 		}
 
-<<<<<<< HEAD
-		res, err := es.client.Indices.Exists([]string{projectsIndex()})
-		if err != nil || (res.StatusCode != http.StatusOK && res.StatusCode != http.StatusNotFound) {
-			return nil, createError(log, "error checking if project index already exists", err)
-		}
-
-		// the response is an error if the index was not found, so we need to create it
-		if res.IsError() {
-			log := log.With(zap.String("index", projectsIndex()))
-			log.Info("initial index for grafeas projects not found, creating...")
-			res, err = es.client.Indices.Create(
-				projectsIndex(),
-				withIndexMetadataAndStringMapping(map[string]interface{}{}),
-			)
-			if err != nil {
-				return nil, createError(log, "error sending index creation request to elasticsearch", err)
-			}
-			if res.IsError() {
-				return nil, createError(log, "error creating index in elasticsearch", fmt.Errorf(res.String()))
-			}
-			log.Info("project index created", zap.String("index", projectsIndex()))
-=======
 		if err := es.Initialize(context.Background()); err != nil {
 			return nil, err
->>>>>>> 20f698c5
 		}
 
 		return &storage.Storage{
