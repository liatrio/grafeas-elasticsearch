--- conflicted
+++ resolved
@@ -17,15 +17,11 @@
 import (
 	"fmt"
 	"regexp"
-<<<<<<< HEAD
-
-	"github.com/google/cel-go/common"
-=======
+
 	"strings"
 
 	"github.com/google/cel-go/cel"
 	"github.com/google/cel-go/checker/decls"
->>>>>>> 3329194e
 	"github.com/google/cel-go/common/operators"
 	"github.com/google/cel-go/common/overloads"
 	"github.com/hashicorp/go-multierror"
@@ -230,9 +226,13 @@
 				},
 			},
 		}, nil
-<<<<<<< HEAD
 	case operators.Greater:
-		leftTerm, rightTerm, err := getSimpleExpressionTerms(leftArg, rightArg)
+		leftTerm, err := assertString(lhs)
+		if err != nil {
+			return nil, err
+		}
+
+		rightTerm, err := assertString(rhs)
 		if err != nil {
 			return nil, err
 		}
@@ -244,7 +244,12 @@
 			},
 		}, nil
 	case operators.GreaterEquals:
-		leftTerm, rightTerm, err := getSimpleExpressionTerms(leftArg, rightArg)
+		leftTerm, err := assertString(lhs)
+		if err != nil {
+			return nil, err
+		}
+
+		rightTerm, err := assertString(rhs)
 		if err != nil {
 			return nil, err
 		}
@@ -256,10 +261,16 @@
 			},
 		}, nil
 	case operators.Less:
-		leftTerm, rightTerm, err := getSimpleExpressionTerms(leftArg, rightArg)
-		if err != nil {
-			return nil, err
-		}
+		leftTerm, err := assertString(lhs)
+		if err != nil {
+			return nil, err
+		}
+
+		rightTerm, err := assertString(rhs)
+		if err != nil {
+			return nil, err
+		}
+
 		return &Query{
 			Range: Range{
 				leftTerm: {
@@ -268,10 +279,16 @@
 			},
 		}, nil
 	case operators.LessEquals:
-		leftTerm, rightTerm, err := getSimpleExpressionTerms(leftArg, rightArg)
-		if err != nil {
-			return nil, err
-		}
+		leftTerm, err := assertString(lhs)
+		if err != nil {
+			return nil, err
+		}
+
+		rightTerm, err := assertString(rhs)
+		if err != nil {
+			return nil, err
+		}
+
 		return &Query{
 			Range: Range{
 				leftTerm: {
@@ -279,12 +296,6 @@
 				},
 			},
 		}, nil
-	case overloads.StartsWith:
-		leftTerm, rightTerm, err := getSimpleExpressionTerms(leftArg, rightArg)
-		if err != nil {
-			return nil, err
-		}
-=======
 	}
 
 	return nil, fmt.Errorf("unrecognized function %s", expression.GetCallExpr().Function)
@@ -308,7 +319,6 @@
 	if err != nil {
 		return nil, err
 	}
->>>>>>> 3329194e
 
 	target, err := assertString(parsedTarget)
 	if err != nil {
