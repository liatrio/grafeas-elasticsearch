--- conflicted
+++ resolved
@@ -16,19 +16,12 @@
 
 // Query holds a parent query that carries the entire search query
 type Query struct {
-<<<<<<< HEAD
 	Bool        *Bool                     `json:"bool,omitempty"`
 	Term        *Term                     `json:"term,omitempty"`
 	Prefix      *Term                     `json:"prefix,omitempty"`
 	QueryString *QueryString              `json:"query_string,omitempty"`
+	Nested      *Nested                   `json:"nested,omitempty"`
 	Range       map[string]*RangeOperator `json:"range,omitempty"`
-=======
-	Bool        *Bool        `json:"bool,omitempty"`
-	Term        *Term        `json:"term,omitempty"`
-	Prefix      *Term        `json:"prefix,omitempty"`
-	QueryString *QueryString `json:"query_string,omitempty"`
-	Nested      *Nested      `json:"nested,omitempty"`
->>>>>>> 3329194e
 }
 
 // Bool holds a general query that carries any number of
@@ -57,7 +50,11 @@
 	Query        string `json:"query"`
 }
 
-<<<<<<< HEAD
+type Nested struct {
+	Path  string `json:"path"`
+	Query *Query `json:"query,omitempty"`
+}
+
 // Holds an operator that evaluates a range for comparisons
 type Range map[string]*RangeOperator
 
@@ -66,9 +63,4 @@
 	GreaterEquals string `json:"gte,omitempty"`
 	Less          string `json:"lt,omitempty"`
 	LessEquals    string `json:"lte,omitempty"`
-=======
-type Nested struct {
-	Path  string `json:"path"`
-	Query *Query `json:"query,omitempty"`
->>>>>>> 3329194e
 }